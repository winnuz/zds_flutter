--- conflicted
+++ resolved
@@ -251,113 +251,9 @@
   /// Defaults to 'All'.
   final String? allCustomLabel;
 
-<<<<<<< HEAD
-  /// Allow Row Height to replace calenderRowHeight
-  final double? rowHeight;
-
-  /// Calendar widget that allows to switch between a monthly and weekly format. As such, the calendar header will
-  /// always be shown. To not show the calendar header and use a monthly format, use [ZdsCalendar.monthly] instead.
-  const ZdsCalendar({
-    required this.events,
-    super.key,
-    this.showAllButton = false,
-    this.onAllSelected,
-    this.firstDay,
-    this.lastDay,
-    this.initialSelectedDay,
-    this.selectedDay,
-    this.startingDayOfWeek,
-    this.initialSelectedWeek,
-    this.weekIcons,
-    this.isRangeSelectable = false,
-    this.isGridShown = false,
-    this.onDaySelected,
-    this.onRangeSelected,
-    this.onPageChanged,
-    this.onFormatChanged,
-    this.headerPadding = const EdgeInsets.fromLTRB(4, 8, 8, 8),
-    this.singleMarkerBuilder,
-    this.availableGestures = AvailableGestures.horizontalSwipe,
-    this.enabled = true,
-    this.calendarHeaderIconColor,
-    this.calendarHeaderTextColor,
-    this.calendarTextColor,
-    this.holidayEvents = const [],
-    this.allCustomLabel,
-    this.rowHeight,
-    this.showSelectedDateHeader = false
-  })  : _variant = _ZdsCalendarVariant.switchable,
-        hasHeader = true;
-
-  /// Shows a calendar in a fixed monthly format.
-  const ZdsCalendar.monthly({
-    required this.events,
-    super.key,
-    this.showAllButton = false,
-    this.onAllSelected,
-    this.firstDay,
-    this.lastDay,
-    this.initialSelectedDay,
-    this.selectedDay,
-    this.startingDayOfWeek,
-    this.initialSelectedWeek,
-    this.hasHeader = true,
-    this.weekIcons,
-    this.isRangeSelectable = false,
-    this.isGridShown = false,
-    this.onDaySelected,
-    this.onRangeSelected,
-    this.onPageChanged,
-    this.onFormatChanged,
-    this.headerPadding = const EdgeInsets.fromLTRB(4, 8, 8, 8),
-    this.singleMarkerBuilder,
-    this.availableGestures = AvailableGestures.horizontalSwipe,
-    this.enabled = true,
-    this.calendarHeaderIconColor,
-    this.calendarHeaderTextColor,
-    this.calendarTextColor,
-    this.holidayEvents = const [],
-    this.allCustomLabel,
-    this.rowHeight,
-    this.showSelectedDateHeader = false
-  }) : _variant = _ZdsCalendarVariant.monthly;
-
-  /// Shows a calendar in a fixed weekly format.
-  const ZdsCalendar.weekly({
-    required this.events,
-    super.key,
-    this.showAllButton = false,
-    this.onAllSelected,
-    this.firstDay,
-    this.lastDay,
-    this.initialSelectedDay,
-    this.selectedDay,
-    this.startingDayOfWeek,
-    this.initialSelectedWeek,
-    this.isRangeSelectable = false,
-    this.isGridShown = false,
-    this.weekIcons,
-    this.onDaySelected,
-    this.onRangeSelected,
-    this.onPageChanged,
-    this.onFormatChanged,
-    this.headerPadding = const EdgeInsets.fromLTRB(4, 8, 8, 8),
-    this.singleMarkerBuilder,
-    this.availableGestures = AvailableGestures.horizontalSwipe,
-    this.enabled = true,
-    this.calendarHeaderIconColor,
-    this.calendarHeaderTextColor,
-    this.calendarTextColor,
-    this.holidayEvents = const [],
-    this.allCustomLabel,
-    this.rowHeight,
-    this.showSelectedDateHeader = false
-  })  : _variant = _ZdsCalendarVariant.weekly,
-        hasHeader = false;
-=======
   /// an override for calendar row height
   final double? calendarRowHeight;
->>>>>>> 23d4c83b
+
 
   @override
   State<ZdsCalendar> createState() => _ZdsCalendarState();
@@ -365,51 +261,7 @@
   @override
   void debugFillProperties(DiagnosticPropertiesBuilder properties) {
     super.debugFillProperties(properties);
-<<<<<<< HEAD
-    properties.add(DiagnosticsProperty<DateTime?>('firstDay', firstDay));
-    properties.add(DiagnosticsProperty<DateTime?>('lastDay', lastDay));
-    properties.add(DiagnosticsProperty<DateTime?>('initialSelectedDay', initialSelectedDay));
-    properties.add(DiagnosticsProperty<DateTime?>('selectedDay', selectedDay));
-    properties.add(EnumProperty<StartingDayOfWeek?>('startingDayOfWeek', startingDayOfWeek));
-    properties.add(DiagnosticsProperty<DateTime?>('initialSelectedWeek', initialSelectedWeek));
-    properties.add(DiagnosticsProperty<bool>('showAllButton', showAllButton));
-    properties.add(DiagnosticsProperty<bool>('isRangeSelectable', isRangeSelectable));
-    properties.add(IterableProperty<CalendarEvent>('events', events));
-    properties.add(DiagnosticsProperty<bool>('hasHeader', hasHeader));
-    properties.add(DiagnosticsProperty<bool>('showSelectedDateHeader', showSelectedDateHeader));
-    properties.add(IterableProperty<WeekIcon>('weekIcons', weekIcons));
-    properties.add(DiagnosticsProperty<bool>('isGridShown', isGridShown));
-    properties.add(ObjectFlagProperty<void Function(DateTime p1, DateTime p2)?>.has('onDaySelected', onDaySelected));
-    properties.add(
-      ObjectFlagProperty<void Function(DateTime? p1, DateTime? p2, DateTime p3)?>.has(
-        'onRangeSelected',
-        onRangeSelected,
-      ),
-    );
-    properties.add(ObjectFlagProperty<void Function(DateTime p1)?>.has('onPageChanged', onPageChanged));
-    properties.add(
-      ObjectFlagProperty<void Function(DateTime? p1, DateTime? p2, DateTime p3)?>.has(
-        'onAllSelected',
-        onAllSelected,
-      ),
-    );
-    properties.add(ObjectFlagProperty<void Function(CalendarFormat p1)?>.has('onFormatChanged', onFormatChanged));
-    properties.add(DiagnosticsProperty<EdgeInsets>('headerPadding', headerPadding));
-    properties.add(
-      ObjectFlagProperty<Widget? Function(BuildContext p1, DateTime p2, dynamic p3)?>.has(
-        'singleMarkerBuilder',
-        singleMarkerBuilder,
-      ),
-    );
-    properties.add(EnumProperty<AvailableGestures>('availableGestures', availableGestures));
-    properties.add(DiagnosticsProperty<bool>('enabled', enabled));
-    properties.add(ColorProperty('calendarHeaderIconColor', calendarHeaderIconColor));
-    properties.add(ColorProperty('calendarHeaderTextColor', calendarHeaderTextColor));
-    properties.add(ColorProperty('calendarTextColor', calendarTextColor));
-    properties.add(IterableProperty<DateTime>('holidayEvents', holidayEvents));
-    properties.add(StringProperty('allCustomLabel', allCustomLabel));
-    properties.add(DoubleProperty('rowHeight', rowHeight));
-=======
+
     properties
       ..add(DiagnosticsProperty<DateTime?>('firstDay', firstDay))
       ..add(DiagnosticsProperty<DateTime?>('lastDay', lastDay))
@@ -455,7 +307,7 @@
       ..add(IterableProperty<DateTime>('holidayEvents', holidayEvents))
       ..add(StringProperty('allCustomLabel', allCustomLabel))
       ..add(DoubleProperty('calendarRowHeight', calendarRowHeight));
->>>>>>> 23d4c83b
+
   }
 }
 
@@ -500,13 +352,10 @@
     final calendar = TableCalendar(
       startingDayOfWeek: startingDayOfWeek,
       availableGestures: widget.availableGestures,
-<<<<<<< HEAD
-      rowHeight: widget.rowHeight ?? calendarRowHeight,
-      // TODO(calendar): Determine initial and final dates
-=======
+
       rowHeight: widget.calendarRowHeight ?? calendarRowHeight,
       // TODO(CALENDAR): Determine initial and final dates
->>>>>>> 23d4c83b
+
       firstDay: widget.firstDay ?? DateTime.fromMillisecondsSinceEpoch(0),
       lastDay: widget.lastDay ?? DateTime(17776),
       focusedDay: _focusedDay,
@@ -661,11 +510,11 @@
       color: Theme.of(context).colorScheme.surface,
       padding: widget.headerPadding,
       child: Material(
-<<<<<<< HEAD
+
         child: widget.showSelectedDateHeader ? Column(
           crossAxisAlignment: CrossAxisAlignment.start,
           mainAxisSize: MainAxisSize.min,
-=======
+
         child: Row(
           children: [
             Semantics(
@@ -762,7 +611,7 @@
                   child: Padding(
                     padding: const EdgeInsets.only(top: 8, bottom: 8, left: 8, right: 4),
                     child: Row(
->>>>>>> 23d4c83b
+
                       children: [
             _getSelectedDateHeaderRow(languageCode),
             _getHeaderRow(languageCode)
