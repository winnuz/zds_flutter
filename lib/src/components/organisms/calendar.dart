--- conflicted
+++ resolved
@@ -166,10 +166,6 @@
   /// format switcher. To not show a format switcher, use [ZdsCalendar.monthly] instead.
   final bool hasHeader;
 
-
-  /// Whether the selected date in the header should be shown or not.
-  final bool showSelectedDateHeader;
-
   /// List of icons to be shown at the beginning of selected weeks.
   ///
   /// Defaults to empty.
@@ -251,113 +247,9 @@
   /// Defaults to 'All'.
   final String? allCustomLabel;
 
-<<<<<<< HEAD
-  /// Allow Row Height to replace calenderRowHeight
-  final double? rowHeight;
-
-  /// Calendar widget that allows to switch between a monthly and weekly format. As such, the calendar header will
-  /// always be shown. To not show the calendar header and use a monthly format, use [ZdsCalendar.monthly] instead.
-  const ZdsCalendar({
-    required this.events,
-    super.key,
-    this.showAllButton = false,
-    this.onAllSelected,
-    this.firstDay,
-    this.lastDay,
-    this.initialSelectedDay,
-    this.selectedDay,
-    this.startingDayOfWeek,
-    this.initialSelectedWeek,
-    this.weekIcons,
-    this.isRangeSelectable = false,
-    this.isGridShown = false,
-    this.onDaySelected,
-    this.onRangeSelected,
-    this.onPageChanged,
-    this.onFormatChanged,
-    this.headerPadding = const EdgeInsets.fromLTRB(4, 8, 8, 8),
-    this.singleMarkerBuilder,
-    this.availableGestures = AvailableGestures.horizontalSwipe,
-    this.enabled = true,
-    this.calendarHeaderIconColor,
-    this.calendarHeaderTextColor,
-    this.calendarTextColor,
-    this.holidayEvents = const [],
-    this.allCustomLabel,
-    this.rowHeight,
-    this.showSelectedDateHeader = false
-  })  : _variant = _ZdsCalendarVariant.switchable,
-        hasHeader = true;
-
-  /// Shows a calendar in a fixed monthly format.
-  const ZdsCalendar.monthly({
-    required this.events,
-    super.key,
-    this.showAllButton = false,
-    this.onAllSelected,
-    this.firstDay,
-    this.lastDay,
-    this.initialSelectedDay,
-    this.selectedDay,
-    this.startingDayOfWeek,
-    this.initialSelectedWeek,
-    this.hasHeader = true,
-    this.weekIcons,
-    this.isRangeSelectable = false,
-    this.isGridShown = false,
-    this.onDaySelected,
-    this.onRangeSelected,
-    this.onPageChanged,
-    this.onFormatChanged,
-    this.headerPadding = const EdgeInsets.fromLTRB(4, 8, 8, 8),
-    this.singleMarkerBuilder,
-    this.availableGestures = AvailableGestures.horizontalSwipe,
-    this.enabled = true,
-    this.calendarHeaderIconColor,
-    this.calendarHeaderTextColor,
-    this.calendarTextColor,
-    this.holidayEvents = const [],
-    this.allCustomLabel,
-    this.rowHeight,
-    this.showSelectedDateHeader = false
-  }) : _variant = _ZdsCalendarVariant.monthly;
-
-  /// Shows a calendar in a fixed weekly format.
-  const ZdsCalendar.weekly({
-    required this.events,
-    super.key,
-    this.showAllButton = false,
-    this.onAllSelected,
-    this.firstDay,
-    this.lastDay,
-    this.initialSelectedDay,
-    this.selectedDay,
-    this.startingDayOfWeek,
-    this.initialSelectedWeek,
-    this.isRangeSelectable = false,
-    this.isGridShown = false,
-    this.weekIcons,
-    this.onDaySelected,
-    this.onRangeSelected,
-    this.onPageChanged,
-    this.onFormatChanged,
-    this.headerPadding = const EdgeInsets.fromLTRB(4, 8, 8, 8),
-    this.singleMarkerBuilder,
-    this.availableGestures = AvailableGestures.horizontalSwipe,
-    this.enabled = true,
-    this.calendarHeaderIconColor,
-    this.calendarHeaderTextColor,
-    this.calendarTextColor,
-    this.holidayEvents = const [],
-    this.allCustomLabel,
-    this.rowHeight,
-    this.showSelectedDateHeader = false
-  })  : _variant = _ZdsCalendarVariant.weekly,
-        hasHeader = false;
-=======
   /// an override for calendar row height
   final double? calendarRowHeight;
->>>>>>> 635dfb34
+
 
   @override
   State<ZdsCalendar> createState() => _ZdsCalendarState();
@@ -365,51 +257,7 @@
   @override
   void debugFillProperties(DiagnosticPropertiesBuilder properties) {
     super.debugFillProperties(properties);
-<<<<<<< HEAD
-    properties.add(DiagnosticsProperty<DateTime?>('firstDay', firstDay));
-    properties.add(DiagnosticsProperty<DateTime?>('lastDay', lastDay));
-    properties.add(DiagnosticsProperty<DateTime?>('initialSelectedDay', initialSelectedDay));
-    properties.add(DiagnosticsProperty<DateTime?>('selectedDay', selectedDay));
-    properties.add(EnumProperty<StartingDayOfWeek?>('startingDayOfWeek', startingDayOfWeek));
-    properties.add(DiagnosticsProperty<DateTime?>('initialSelectedWeek', initialSelectedWeek));
-    properties.add(DiagnosticsProperty<bool>('showAllButton', showAllButton));
-    properties.add(DiagnosticsProperty<bool>('isRangeSelectable', isRangeSelectable));
-    properties.add(IterableProperty<CalendarEvent>('events', events));
-    properties.add(DiagnosticsProperty<bool>('hasHeader', hasHeader));
-    properties.add(DiagnosticsProperty<bool>('showSelectedDateHeader', showSelectedDateHeader));
-    properties.add(IterableProperty<WeekIcon>('weekIcons', weekIcons));
-    properties.add(DiagnosticsProperty<bool>('isGridShown', isGridShown));
-    properties.add(ObjectFlagProperty<void Function(DateTime p1, DateTime p2)?>.has('onDaySelected', onDaySelected));
-    properties.add(
-      ObjectFlagProperty<void Function(DateTime? p1, DateTime? p2, DateTime p3)?>.has(
-        'onRangeSelected',
-        onRangeSelected,
-      ),
-    );
-    properties.add(ObjectFlagProperty<void Function(DateTime p1)?>.has('onPageChanged', onPageChanged));
-    properties.add(
-      ObjectFlagProperty<void Function(DateTime? p1, DateTime? p2, DateTime p3)?>.has(
-        'onAllSelected',
-        onAllSelected,
-      ),
-    );
-    properties.add(ObjectFlagProperty<void Function(CalendarFormat p1)?>.has('onFormatChanged', onFormatChanged));
-    properties.add(DiagnosticsProperty<EdgeInsets>('headerPadding', headerPadding));
-    properties.add(
-      ObjectFlagProperty<Widget? Function(BuildContext p1, DateTime p2, dynamic p3)?>.has(
-        'singleMarkerBuilder',
-        singleMarkerBuilder,
-      ),
-    );
-    properties.add(EnumProperty<AvailableGestures>('availableGestures', availableGestures));
-    properties.add(DiagnosticsProperty<bool>('enabled', enabled));
-    properties.add(ColorProperty('calendarHeaderIconColor', calendarHeaderIconColor));
-    properties.add(ColorProperty('calendarHeaderTextColor', calendarHeaderTextColor));
-    properties.add(ColorProperty('calendarTextColor', calendarTextColor));
-    properties.add(IterableProperty<DateTime>('holidayEvents', holidayEvents));
-    properties.add(StringProperty('allCustomLabel', allCustomLabel));
-    properties.add(DoubleProperty('rowHeight', rowHeight));
-=======
+
     properties
       ..add(DiagnosticsProperty<DateTime?>('firstDay', firstDay))
       ..add(DiagnosticsProperty<DateTime?>('lastDay', lastDay))
@@ -455,7 +303,6 @@
       ..add(IterableProperty<DateTime>('holidayEvents', holidayEvents))
       ..add(StringProperty('allCustomLabel', allCustomLabel))
       ..add(DoubleProperty('calendarRowHeight', calendarRowHeight));
->>>>>>> 635dfb34
   }
 }
 
@@ -500,13 +347,10 @@
     final calendar = TableCalendar(
       startingDayOfWeek: startingDayOfWeek,
       availableGestures: widget.availableGestures,
-<<<<<<< HEAD
-      rowHeight: widget.rowHeight ?? calendarRowHeight,
-      // TODO(calendar): Determine initial and final dates
-=======
+
       rowHeight: widget.calendarRowHeight ?? calendarRowHeight,
       // TODO(CALENDAR): Determine initial and final dates
->>>>>>> 635dfb34
+
       firstDay: widget.firstDay ?? DateTime.fromMillisecondsSinceEpoch(0),
       lastDay: widget.lastDay ?? DateTime(17776),
       focusedDay: _focusedDay,
@@ -661,11 +505,6 @@
       color: Theme.of(context).colorScheme.surface,
       padding: widget.headerPadding,
       child: Material(
-<<<<<<< HEAD
-        child: widget.showSelectedDateHeader ? Column(
-          crossAxisAlignment: CrossAxisAlignment.start,
-          mainAxisSize: MainAxisSize.min,
-=======
         child: Row(
           children: [
             Semantics(
@@ -762,12 +601,27 @@
                   child: Padding(
                     padding: const EdgeInsets.only(top: 8, bottom: 8, left: 8, right: 4),
                     child: Row(
->>>>>>> 635dfb34
                       children: [
-            _getSelectedDateHeaderRow(languageCode),
-            _getHeaderRow(languageCode)
+                        Text(
+                          _calendarFormat == CalendarFormat.week
+                              ? ComponentStrings.of(context).get('WEEK', 'Week')
+                              : ComponentStrings.of(context).get('MONTH', 'Month'),
+                          style: Theme.of(context).textTheme.titleSmall!.copyWith(
+                                fontWeight: FontWeight.w500,
+                                color: Theme.of(context).colorScheme.secondary,
+                              ),
+                        ),
+                        Icon(
+                          Icons.arrow_drop_down,
+                          color: Theme.of(context).colorScheme.secondary,
+                        ),
                       ],
-        ):_getHeaderRow(languageCode),
+                    ),
+                  ),
+                ),
+              ),
+                      ],
+        ),
       ),
     );
 
@@ -928,142 +782,6 @@
     );
   }
 
-  Widget _getSelectedDateHeaderRow(String languageCode){
-    return Padding(
-      padding: widget.headerPadding,
-      child:Column(
-        mainAxisAlignment: MainAxisAlignment.start,
-        crossAxisAlignment: CrossAxisAlignment.start,
-        mainAxisSize: MainAxisSize.min,
-        children: [
-          Text("Selected Date", //TODO -- need to replace with ComponentStrings.of(context)
-            style: TextStyle(
-              color: widget.calendarHeaderTextColor ?? Theme.of(context).colorScheme.onBackground,
-              fontSize: 14,
-              fontWeight: FontWeight.w500,
-            ),),
-          Text(
-            _selectedDay != null ? DateFormat.MMMEd(languageCode).format(_selectedDay!):'',
-            style: TextStyle(
-              color:  widget.calendarHeaderTextColor ?? Theme.of(context).colorScheme.onBackground,
-              fontSize: 24,
-              fontWeight: FontWeight.w500,
-            ),
-          ),
-        ],
-      ),);
-  }
-  Widget _getHeaderRow(String languageCode){
-    return Row(
-      children: [
-        IconButton(
-          icon: const Icon(Icons.chevron_left),
-          color: widget.calendarHeaderIconColor ?? Theme.of(context).colorScheme.onSurface,
-          splashRadius: 24,
-          tooltip: MaterialLocalizations.of(context).previousMonthTooltip,
-          onPressed: () => setState(
-                () => _focusedDay = _focusedDay.startOfMonth.subtract(
-              const Duration(days: 1),
-            ),
-          ),
-        ),
-        ZdsPopupMenu(
-          items: [
-            for (int i = 1; i <= 12; i++)
-              ZdsPopupMenuItem(
-                value: i,
-                child: ListTile(
-                  visualDensity: VisualDensity.compact,
-                  // Shows the month's name
-                  title: Text(DateFormat.MMMM(languageCode).format(DateTime(2000, i))),
-                ),
-              ),
-          ],
-          onSelected: (int monthNumber) => setState(() => _focusedDay = DateTime(_focusedDay.year, monthNumber)),
-          builder: (_, open) => InkWell(
-            onTap: open,
-            borderRadius: BorderRadius.circular(8),
-            child: ConstrainedBox(
-              constraints: const BoxConstraints(
-                minWidth: 110,
-                minHeight: 48,
-              ),
-              child: Align(
-                child: Semantics(
-                  button: true,
-                  child: Text(
-                    _focusedDay.format('MMMM yyyy', languageCode),
-                    style: Theme.of(context).textTheme.titleSmall?.copyWith(
-                      color: widget.calendarHeaderTextColor ?? Theme.of(context).colorScheme.onBackground,
-                    ),
-                  ),
-                ),
-              ),
-            ),
-          ),
-        ),
-        IconButton(
-          icon: const Icon(Icons.chevron_right),
-          color: widget.calendarHeaderIconColor ?? Theme.of(context).colorScheme.onSurface,
-          splashRadius: 24,
-          tooltip: MaterialLocalizations.of(context).nextMonthTooltip,
-          onPressed: () => setState(() => _focusedDay = _focusedDay.endOfMonth.add(const Duration(days: 1))),
-        ),
-        const Spacer(),
-        if (widget._variant == _ZdsCalendarVariant.switchable)
-          ZdsPopupMenu(
-            onSelected: (CalendarFormat format) {
-              if (_calendarFormat != format) {
-                setState(() {
-                  _calendarFormat = format;
-                });
-                widget.onFormatChanged?.call(format);
-              }
-            },
-            items: [
-              ZdsPopupMenuItem(
-                value: CalendarFormat.month,
-                child: ListTile(
-                  visualDensity: VisualDensity.compact,
-                  title: Text(ComponentStrings.of(context).get('MONTH', 'Month')),
-                ),
-              ),
-              ZdsPopupMenuItem(
-                value: CalendarFormat.week,
-                child: ListTile(
-                  visualDensity: VisualDensity.compact,
-                  title: Text(ComponentStrings.of(context).get('WEEK', 'Week')),
-                ),
-              ),
-            ],
-            builder: (_, open) => InkWell(
-              onTap: open,
-              borderRadius: BorderRadius.circular(8),
-              child: Padding(
-                padding: const EdgeInsets.only(top: 8, bottom: 8, left: 8, right: 4),
-                child: Row(
-                  children: [
-                    Text(
-                      _calendarFormat == CalendarFormat.week
-                          ? ComponentStrings.of(context).get('WEEK', 'Week')
-                          : ComponentStrings.of(context).get('MONTH', 'Month'),
-                      style: Theme.of(context).textTheme.titleSmall!.copyWith(
-                        fontWeight: FontWeight.w500,
-                        color: Theme.of(context).colorScheme.secondary,
-                      ),
-                    ),
-                    Icon(
-                      Icons.arrow_drop_down,
-                      color: Theme.of(context).colorScheme.secondary,
-                    ),
-                  ],
-                ),
-              ),
-            ),
-          ),
-      ],
-    );
-  }
   String _getCurrentLocaleString(BuildContext context) {
     var currentLocale = const Locale('en', 'US');
     try {
