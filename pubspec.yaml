--- conflicted
+++ resolved
@@ -62,12 +62,9 @@
   universal_platform: ^1.0.0+1
   url_launcher: ^6.0.10
   video_compress: ^3.1.0
-<<<<<<< HEAD
   webview_flutter: ^4.2.4
-=======
   video_player: ^2.7.2
   vsc_quill_delta_to_html: ^1.0.3
->>>>>>> 635dfb34
   zeta_flutter: ^0.1.1+1
 
 dev_dependencies:
